[workspace]
members = ["crates/*"]
resolver = "2"

[workspace.dependencies]
ethereum_hashing = "0.7.0"
anyhow = "1.0.68"
alloy-primitives = "0.8.20"
alloy-consensus = "0.4.2"
alloy-eip2930 = "0.1.0"
alloy-rlp = "0.3.11"
base64 = "0.22.1"
bincode = "1.3.3"
clap = { version = "4.5.23", features = ["derive"] }
criterion = { version = "0.5.1", features = ["html_reports"] }
<<<<<<< HEAD
ethportal-api = "0.5.1"
ssz_types = "0.8.0"
validation = {path = "crates/validation"}
=======
ethportal-api = { git = "https://github.com/ethereum/trin.git", rev = "81045ef" }
>>>>>>> ccecf4fd
firehose-protos = { path = "crates/firehose-protos" }
firehose-rs = { git = "https://github.com/semiotic-ai/firehose-rs.git", branch = "main" }
decoder = { path = "crates/decoder" }
header-accumulator = { path = "crates/header-accumulator" }
hex = "0.4.3"
primitive-types = "0.12.2"
prost = "0.13.4"
prost-build = "0.13.4"
prost-wkt = "0.6.0"
prost-wkt-types = "0.6.0"
rand = "0.9.0"
reth-primitives = { git = "https://github.com/paradigmxyz/reth", tag = "v1.1.0" }
reth-trie-common = { git = "https://github.com/paradigmxyz/reth", tag = "v1.1.0" }
rlp = "0.5.2"
serde = "1.0.216"
serde_json = "1.0.133"
tempfile = "3.14.0"
thiserror = "2.0.8"
tokio = "1.42.0"
tonic = "0.12.3"
tonic-build = "0.12.3"
tracing = "0.1.41"
tracing-subscriber = "0.3.19"
tree_hash = "0.8.0"
<<<<<<< HEAD
tree_hash_derive = "0.8.0"
=======
trin-validation = { git = "https://github.com/ethereum/trin.git", rev = "81045ef" }
>>>>>>> ccecf4fd
zstd = "0.13.2"
ethereum_ssz_derive = "0.7.1"
ethereum_ssz = "0.7.1"


[profile.dev.build-override]
opt-level = 3
codegen-units = 1

[profile.release.build-override]
opt-level = 3
codegen-units = 1

[profile.release]
codegen-units = 1
lto = false
<|MERGE_RESOLUTION|>--- conflicted
+++ resolved
@@ -3,6 +3,7 @@
 resolver = "2"
 
 [workspace.dependencies]
+tree_hash_derive = "0.8.0"
 ethereum_hashing = "0.7.0"
 anyhow = "1.0.68"
 alloy-primitives = "0.8.20"
@@ -13,13 +14,9 @@
 bincode = "1.3.3"
 clap = { version = "4.5.23", features = ["derive"] }
 criterion = { version = "0.5.1", features = ["html_reports"] }
-<<<<<<< HEAD
 ethportal-api = "0.5.1"
 ssz_types = "0.8.0"
-validation = {path = "crates/validation"}
-=======
-ethportal-api = { git = "https://github.com/ethereum/trin.git", rev = "81045ef" }
->>>>>>> ccecf4fd
+validation = { path = "crates/validation" }
 firehose-protos = { path = "crates/firehose-protos" }
 firehose-rs = { git = "https://github.com/semiotic-ai/firehose-rs.git", branch = "main" }
 decoder = { path = "crates/decoder" }
@@ -44,11 +41,7 @@
 tracing = "0.1.41"
 tracing-subscriber = "0.3.19"
 tree_hash = "0.8.0"
-<<<<<<< HEAD
-tree_hash_derive = "0.8.0"
-=======
 trin-validation = { git = "https://github.com/ethereum/trin.git", rev = "81045ef" }
->>>>>>> ccecf4fd
 zstd = "0.13.2"
 ethereum_ssz_derive = "0.7.1"
 ethereum_ssz = "0.7.1"
@@ -64,4 +57,4 @@
 
 [profile.release]
 codegen-units = 1
-lto = false
+lto = false